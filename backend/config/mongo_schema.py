from datetime import datetime

# Schema for conversations collection
CONVERSATIONS_SCHEMA = {
    "validator": {
        "$jsonSchema": {
            "bsonType": "object",
            "required": ["thread_id", "message_id", "role", "content", "timestamp"],
            "properties": {
                "thread_id": {
                    "bsonType": "string",
                    "description": "Unique identifier for the conversation thread"
                },
                "message_id": {
                    "bsonType": "string",
                    "description": "Unique identifier for the individual message"
                },
                "role": {
                    "bsonType": "string",
                    "enum": ["user", "assistant"],
                    "description": "Role of the message sender"
                },
                "content": {
                    "bsonType": "string",
                    "description": "Content of the message"
                },
                "timestamp": {
                    "bsonType": "int",
                    "description": "Unix timestamp of the message"
                },
                "insight_id": {
                    "bsonType": ["string", "null"],
                    "description": "Reference to related insight if applicable"
                },
                "veyra_results": {
                    "bsonType": ["object", "null"],
                    "description": "Results from VeyraX service",
                    "properties": {
                        "emails": {
                            "bsonType": "array",
                            "items": {
                                "bsonType": ["string", "object"],
                                "description": "Array of email IDs or email objects"
                            }
                        },
                        "calendar_events": {
                            "bsonType": "array",
                            "items": {
                                "bsonType": "object",
                                "properties": {
                                    "id": {
                                        "bsonType": "string",
                                        "description": "Event ID from Google Calendar"
                                    },
                                    "summary": {
                                        "bsonType": ["string", "null"],
                                        "description": "Event title/summary"
                                    },
                                    "description": {
                                        "bsonType": ["string", "null"],
                                        "description": "Event description"
                                    },
                                    "location": {
                                        "bsonType": ["string", "null"],
                                        "description": "Event location"
                                    },
                                    "start": {
                                        "anyOf": [
                                            {"bsonType": "string"},
                                            {"bsonType": "object"}
                                        ],
                                        "description": "Event start time"
                                    },
                                    "end": {
                                        "anyOf": [
                                            {"bsonType": "string"},
                                            {"bsonType": "object"}
                                        ],
                                        "description": "Event end time"
                                    },
                                    "attendees": {
                                        "bsonType": ["array", "null"],
                                        "description": "Event attendees"
                                    },
                                    "htmlLink": {
                                        "bsonType": ["string", "null"],
                                        "description": "Link to the event in Google Calendar"
                                    },
                                    "creator": {
                                        "bsonType": ["object", "null"],
                                        "description": "Event creator information"
                                    },
                                    "status": {
                                        "bsonType": ["string", "null"],
                                        "description": "Event status (confirmed, tentative, cancelled)"
                                    }
                                }
                            }
                        }
                    }
                },
                "metadata": {
                    "bsonType": "object",
                    "description": "Additional metadata about the conversation",
                    "properties": {
                        "source": {
                            "bsonType": "string",
                            "enum": ["chat", "email", "calendar"],
                            "description": "Source of the conversation"
                        },
                        "context": {
                            "bsonType": "object",
                            "description": "Context information for the conversation"
                        },
                        "tags": {
                            "bsonType": "array",
                            "items": {
                                "bsonType": "string"
                            },
                            "description": "Tags associated with the conversation"
                        }
                    }
                }
            }
        }
    }
}

# Schema for insights collection
INSIGHTS_SCHEMA = {
    "validator": {
        "$jsonSchema": {
            "bsonType": "object",
            "required": ["insight_id", "content", "timestamp", "source"],
            "properties": {
                "insight_id": {
                    "bsonType": "string",
                    "description": "Unique identifier for the insight"
                },
                "content": {
                    "bsonType": "string",
                    "description": "The insight content"
                },
                "timestamp": {
                    "bsonType": "string",
                    "description": "ISO format timestamp of when the insight was created"
                },
                "source": {
                    "bsonType": "string",
                    "enum": ["user", "clickup", "help_center", "internal_docs", "emails"],
                    "description": "Source of the insight"
                },
                "metadata": {
                    "bsonType": "object",
                    "description": "Source-specific metadata",
                    "properties": {
                        # Clickup metadata
                        "owner_id": {
                            "bsonType": "string",
                            "description": "Clickup task owner ID"
                        },
                        "ticket_owner": {
                            "bsonType": "string",
                            "description": "Clickup ticket owner ID"
                        },
                        "task_id": {
                            "bsonType": "string",
                            "description": "Clickup task ID"
                        },
                        "task_name": {
                            "bsonType": "string",
                            "description": "Clickup task name"
                        },
                        "task_url": {
                            "bsonType": "string",
                            "description": "Clickup task URL"
                        },
                        "task_type": {
                            "bsonType": "string",
                            "description": "Clickup task type"
                        },
                        "list_name": {
                            "bsonType": "string",
                            "description": "Clickup list name"
                        },
                        "folder_name": {
                            "bsonType": "string",
                            "description": "Clickup folder name"
                        },
                        "close_date": {
                            "bsonType": "string",
                            "description": "Clickup task close date"
                        },
                        "task_length": {
                            "bsonType": "double",
                            "description": "Length of the task content"
                        },
                        # Help center metadata
                        "article_name": {
                            "bsonType": "string",
                            "description": "Help center article name"
                        },
                        "article_id": {
                            "bsonType": "string",
                            "description": "Help center article ID"
                        },
                        "article_category": {
                            "bsonType": "string",
                            "description": "Help center article category"
                        },
                        "article_url": {
                            "bsonType": "string",
                            "description": "Help center article URL"
                        },
                        # Internal docs metadata
                        "sub_source": {
                            "bsonType": "string",
                            "description": "Internal docs sub-source"
                        },
                        "insight_name": {
                            "bsonType": "string",
                            "description": "Internal docs insight name"
                        },
                        "insight_url": {
                            "bsonType": "string",
                            "description": "Internal docs insight URL"
                        },
                        # Email metadata
                        "email_source": {
                            "bsonType": "string",
                            "enum": ["POSTMARK", "CMS"],
                            "description": "Email source system"
                        },
                        "template_name": {
                            "bsonType": "string",
                            "description": "Email template name or ID"
                        },
                        "email_subject": {
                            "bsonType": "string",
                            "description": "Email subject"
                        },
                        "email_body": {
                            "bsonType": "string",
                            "description": "Email body"
                        }
                    }
                },
                "vector_id": {
                    "bsonType": "string",
                    "description": "ID of the vector in Pinecone"
                },
                "tags": {
                    "bsonType": "array",
                    "items": {
                        "bsonType": "string"
                    },
                    "description": "Tags associated with the insight"
                }
            }
        }
    }
}

# Schema for emails collection
EMAILS_SCHEMA = {
    "validator": {
        "$jsonSchema": {
            "bsonType": "object",
<<<<<<< HEAD
            "required": ["email_id", "thread_id", "subject", "from_email", "to_emails", "date"],
=======
            "required": ["email_id", "thread_id", "subject", "from_email", "date", "content"],
>>>>>>> 8a2653e2
            "properties": {
                "email_id": {
                    "bsonType": "string",
                    "description": "Unique identifier for the email"
                },
                "thread_id": {
                    "bsonType": "string",
<<<<<<< HEAD
                    "description": "Reference to the conversation thread"
=======
                    "description": "Reference to the conversation thread this email belongs to"
>>>>>>> 8a2653e2
                },
                "subject": {
                    "bsonType": "string",
                    "description": "Email subject"
                },
                "from_email": {
                    "bsonType": "object",
<<<<<<< HEAD
                    "required": ["email"],
=======
                    "description": "Email sender information",
                    "required": ["email", "name"],
>>>>>>> 8a2653e2
                    "properties": {
                        "email": {
                            "bsonType": "string",
                            "description": "Sender's email address"
                        },
                        "name": {
<<<<<<< HEAD
                            "bsonType": ["string", "null"],
=======
                            "bsonType": "string",
>>>>>>> 8a2653e2
                            "description": "Sender's name"
                        }
                    }
                },
                "to_emails": {
                    "bsonType": "array",
<<<<<<< HEAD
                    "description": "List of email recipients",
                    "items": {
                        "bsonType": "object",
                        "required": ["email"],
=======
                    "items": {
                        "bsonType": "object",
>>>>>>> 8a2653e2
                        "properties": {
                            "email": {
                                "bsonType": "string",
                                "description": "Recipient's email address"
                            },
                            "name": {
<<<<<<< HEAD
                                "bsonType": ["string", "null"],
                                "description": "Recipient's name"
                            }
                        }
                    }
                },
                "cc": {
                    "bsonType": "array",
                    "description": "CC recipients",
                    "items": {
                        "bsonType": "object",
                        "required": ["email"],
                        "properties": {
                            "email": {
                                "bsonType": "string",
                                "description": "CC recipient's email address"
                            },
                            "name": {
                                "bsonType": ["string", "null"],
                                "description": "CC recipient's name"
                            }
                        }
                    }
                },
                "bcc": {
                    "bsonType": "array",
                    "description": "BCC recipients",
                    "items": {
                        "bsonType": "object",
                        "required": ["email"],
                        "properties": {
                            "email": {
                                "bsonType": "string",
                                "description": "BCC recipient's email address"
                            },
                            "name": {
                                "bsonType": ["string", "null"],
                                "description": "BCC recipient's name"
                            }
                        }
                    }
                },
                "reply_to": {
                    "bsonType": ["object", "null"],
                    "description": "Reply-to address",
                    "properties": {
                        "email": {
                            "bsonType": "string",
                            "description": "Reply-to email address"
                        },
                        "name": {
                            "bsonType": ["string", "null"],
                            "description": "Reply-to name"
                        }
                    }
                },
                "date": {
                    "bsonType": "string",
                    "description": "Email date"
                },
                "content": {
                    "bsonType": "object",
                    "description": "Email content",
                    "properties": {
                        "html": {
                            "bsonType": "string",
                            "description": "HTML content"
                        },
                        "text": {
                            "bsonType": "string",
                            "description": "Plain text content"
                        }
                    }
                },
                "metadata": {
                    "bsonType": "object",
                    "description": "Additional metadata",
                    "properties": {
                        "source": {
                            "bsonType": "string",
                            "description": "Email source"
                        },
                        "folder": {
                            "bsonType": "string",
                            "description": "Email folder"
                        },
                        "is_read": {
                            "bsonType": "bool",
                            "description": "Read status"
                        },
                        "size": {
                            "bsonType": ["int", "null"],
                            "description": "Email size"
                        }
                    }
                },
                "attachments": {
                    "bsonType": "array",
                    "description": "Email attachments",
                    "items": {
                        "bsonType": "object"
                    }
                },
                "created_at": {
                    "bsonType": "int",
                    "description": "Creation timestamp"
                },
                "updated_at": {
                    "bsonType": "int",
                    "description": "Last update timestamp"
                }
            }
        }
    }
}

=======
                                "bsonType": "string",
                                "description": "Recipient's name"
                            }
                        }
                    },
                    "description": "List of email recipients"
                },
                "date": {
                    "bsonType": "string",
                    "description": "Email date in ISO format"
                },
                "content": {
                    "bsonType": "object",
                    "required": ["html", "text"],
                    "properties": {
                        "html": {
                            "bsonType": "string",
                            "description": "HTML content of the email"
                        },
                        "text": {
                            "bsonType": "string",
                            "description": "Plain text content of the email"
                        }
                    },
                    "description": "Email content in both HTML and plain text formats"
                },
                "metadata": {
                    "bsonType": "object",
                    "description": "Additional metadata about the email",
                    "properties": {
                        "source": {
                            "bsonType": "string",
                            "enum": ["POSTMARK", "CMS", "VEYRA"],
                            "description": "Source system of the email"
                        },
                        "template_name": {
                            "bsonType": "string",
                            "description": "Template name or ID if applicable"
                        },
                        "tags": {
                            "bsonType": "array",
                            "items": {
                                "bsonType": "string"
                            },
                            "description": "Tags associated with the email"
                        },
                        "summary": {
                            "bsonType": "string",
                            "description": "AI-generated summary of the email content"
                        }
                    }
                },
                "created_at": {
                    "bsonType": "int",
                    "description": "Unix timestamp when the email was first stored"
                },
                "updated_at": {
                    "bsonType": "int",
                    "description": "Unix timestamp when the email was last updated"
                }
            }
        }
    }
}

# Index configurations for emails collection
EMAILS_INDEXES = [
    {
        "keys": [("email_id", 1)],
        "name": "email_id_idx",
        "unique": True
    },
    {
        "keys": [("thread_id", 1)],
        "name": "thread_id_idx"
    },
    {
        "keys": [("date", -1)],
        "name": "date_idx"
    },
    {
        "keys": [("from_email.email", 1)],
        "name": "from_email_idx"
    },
    {
        "keys": [("metadata.tags", 1)],
        "name": "tags_idx"
    },
    {
        "keys": [("created_at", -1)],
        "name": "created_at_idx"
    }
]

>>>>>>> 8a2653e2
# Index configurations
CONVERSATIONS_INDEXES = [
    {
        "keys": [("thread_id", 1)],
        "name": "thread_id_idx"
    },
    {
        "keys": [("message_id", 1)],
        "name": "message_id_idx"
    },
    {
        "keys": [("timestamp", -1)],
        "name": "timestamp_idx"
    },
    {
        "keys": [("insight_id", 1)],
        "name": "insight_id_idx"
    },
    {
        "keys": [("metadata.source", 1)],
        "name": "source_idx"
    }
]

INSIGHTS_INDEXES = [
    {
        "keys": [("insight_id", 1)],
        "name": "insight_id_idx"
    },
    {
        "keys": [("timestamp", -1)],
        "name": "timestamp_idx"
    },
    {
        "keys": [("source", 1)],
        "name": "source_idx"
    },
    {
        "keys": [("vector_id", 1)],
        "name": "vector_id_idx"
    },
    {
        "keys": [("tags", 1)],
        "name": "tags_idx"
    }
]

# Index configurations for emails collection
EMAILS_INDEXES = [
    {
        "keys": [("email_id", 1)],
        "name": "email_id_idx",
        "unique": True
    },
    {
        "keys": [("thread_id", 1)],
        "name": "thread_id_idx"
    },
    {
        "keys": [("date", -1)],
        "name": "date_idx"
    },
    {
        "keys": [("metadata.folder", 1)],
        "name": "folder_idx"
    },
    {
        "keys": [("metadata.is_read", 1)],
        "name": "is_read_idx"
    }
] <|MERGE_RESOLUTION|>--- conflicted
+++ resolved
@@ -266,11 +266,7 @@
     "validator": {
         "$jsonSchema": {
             "bsonType": "object",
-<<<<<<< HEAD
             "required": ["email_id", "thread_id", "subject", "from_email", "to_emails", "date"],
-=======
-            "required": ["email_id", "thread_id", "subject", "from_email", "date", "content"],
->>>>>>> 8a2653e2
             "properties": {
                 "email_id": {
                     "bsonType": "string",
@@ -278,11 +274,7 @@
                 },
                 "thread_id": {
                     "bsonType": "string",
-<<<<<<< HEAD
-                    "description": "Reference to the conversation thread"
-=======
                     "description": "Reference to the conversation thread this email belongs to"
->>>>>>> 8a2653e2
                 },
                 "subject": {
                     "bsonType": "string",
@@ -290,45 +282,30 @@
                 },
                 "from_email": {
                     "bsonType": "object",
-<<<<<<< HEAD
                     "required": ["email"],
-=======
-                    "description": "Email sender information",
-                    "required": ["email", "name"],
->>>>>>> 8a2653e2
                     "properties": {
                         "email": {
                             "bsonType": "string",
                             "description": "Sender's email address"
                         },
                         "name": {
-<<<<<<< HEAD
                             "bsonType": ["string", "null"],
-=======
-                            "bsonType": "string",
->>>>>>> 8a2653e2
                             "description": "Sender's name"
                         }
                     }
                 },
                 "to_emails": {
                     "bsonType": "array",
-<<<<<<< HEAD
                     "description": "List of email recipients",
                     "items": {
                         "bsonType": "object",
                         "required": ["email"],
-=======
-                    "items": {
-                        "bsonType": "object",
->>>>>>> 8a2653e2
                         "properties": {
                             "email": {
                                 "bsonType": "string",
                                 "description": "Recipient's email address"
                             },
                             "name": {
-<<<<<<< HEAD
                                 "bsonType": ["string", "null"],
                                 "description": "Recipient's name"
                             }
@@ -444,103 +421,6 @@
         }
     }
 }
-
-=======
-                                "bsonType": "string",
-                                "description": "Recipient's name"
-                            }
-                        }
-                    },
-                    "description": "List of email recipients"
-                },
-                "date": {
-                    "bsonType": "string",
-                    "description": "Email date in ISO format"
-                },
-                "content": {
-                    "bsonType": "object",
-                    "required": ["html", "text"],
-                    "properties": {
-                        "html": {
-                            "bsonType": "string",
-                            "description": "HTML content of the email"
-                        },
-                        "text": {
-                            "bsonType": "string",
-                            "description": "Plain text content of the email"
-                        }
-                    },
-                    "description": "Email content in both HTML and plain text formats"
-                },
-                "metadata": {
-                    "bsonType": "object",
-                    "description": "Additional metadata about the email",
-                    "properties": {
-                        "source": {
-                            "bsonType": "string",
-                            "enum": ["POSTMARK", "CMS", "VEYRA"],
-                            "description": "Source system of the email"
-                        },
-                        "template_name": {
-                            "bsonType": "string",
-                            "description": "Template name or ID if applicable"
-                        },
-                        "tags": {
-                            "bsonType": "array",
-                            "items": {
-                                "bsonType": "string"
-                            },
-                            "description": "Tags associated with the email"
-                        },
-                        "summary": {
-                            "bsonType": "string",
-                            "description": "AI-generated summary of the email content"
-                        }
-                    }
-                },
-                "created_at": {
-                    "bsonType": "int",
-                    "description": "Unix timestamp when the email was first stored"
-                },
-                "updated_at": {
-                    "bsonType": "int",
-                    "description": "Unix timestamp when the email was last updated"
-                }
-            }
-        }
-    }
-}
-
-# Index configurations for emails collection
-EMAILS_INDEXES = [
-    {
-        "keys": [("email_id", 1)],
-        "name": "email_id_idx",
-        "unique": True
-    },
-    {
-        "keys": [("thread_id", 1)],
-        "name": "thread_id_idx"
-    },
-    {
-        "keys": [("date", -1)],
-        "name": "date_idx"
-    },
-    {
-        "keys": [("from_email.email", 1)],
-        "name": "from_email_idx"
-    },
-    {
-        "keys": [("metadata.tags", 1)],
-        "name": "tags_idx"
-    },
-    {
-        "keys": [("created_at", -1)],
-        "name": "created_at_idx"
-    }
-]
-
->>>>>>> 8a2653e2
 # Index configurations
 CONVERSATIONS_INDEXES = [
     {
