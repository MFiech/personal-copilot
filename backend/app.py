--- conflicted
+++ resolved
@@ -24,11 +24,8 @@
 from config.mongo_config import init_collections, CONVERSATIONS_COLLECTION, EMAILS_COLLECTION
 from models.thread import Thread
 from prompts import email_summarization_prompt
-<<<<<<< HEAD
 from bson import ObjectId
-=======
 from models.email import Email
->>>>>>> 8a2653e2
 
 app = Flask(__name__)
 CORS(app, resources={
